--- conflicted
+++ resolved
@@ -41,12 +41,8 @@
 FROM nedrexapi_base
 RUN apt-get update && apt-get upgrade -y && apt-get autoclean -y && apt-get autoremove -y && apt-get clean -y
 
-RUN mamba update pip requests cryptography pyopenssl
-<<<<<<< HEAD
+RUN mamba upgrade pip requests cryptography pyopenssl
 RUN mamba install -c conda-forge graph-tool poetry
-=======
-RUN mamba install -c conda-forge graph-tool==2.97 poetry
->>>>>>> fbcc30bc
 
 WORKDIR /app/nedrexapi
 
@@ -55,6 +51,6 @@
 
 COPY pyproject.toml poetry.lock ./
 RUN poetry config virtualenvs.create false
-RUN poetry install --without dev --no-root
+RUN poetry install --no-dev
 
 COPY . ./