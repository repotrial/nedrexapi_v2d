--- conflicted
+++ resolved
@@ -107,10 +107,6 @@
 app.include_router(_variant.router, prefix=_get_prefix(app_base, "/variants"), tags=["Variants"])
 app.include_router(_neo4j.router, prefix=_get_prefix(app_base, "/neo4j"), tags=["Neo4j"])
 app.include_router(_comorbiditome.router, prefix=_get_prefix(app_base, "/comorbiditome"),
-<<<<<<< HEAD
                    tags=["Comorbiditome & ICD10 Mapping"])
 app.include_router(_embeddings.router, prefix=_get_prefix(app_base, "/embeddings"), tags=["Embeddings"])
-app.include_router(_chat.router, prefix=_get_prefix(app_base, "/chat"), tags=["Chat"])
-=======
-                   tags=["Comorbiditome & ICD10 Mapping"])
->>>>>>> fceefbfc
+app.include_router(_chat.router, prefix=_get_prefix(app_base, "/chat"), tags=["Chat"])