--- conflicted
+++ resolved
@@ -28,7 +28,6 @@
 @router.post("/translate_entrez")
 @check_api_key_decorator
 def get_entrez_id(genes: NodeListRequest = _DEFAULT_NODE_REQUEST, x_api_key: str = _API_KEY_HEADER_ARG):
-<<<<<<< HEAD
     if not genes.nodes:
         return {}
     
@@ -49,11 +48,7 @@
     normalized_genes = []
     for i in non_entrez_inputs:
         if re.fullmatch(r"ENS[GTP]\d+(\.\d+)?", i):
-=======
-    """
-    Given a set of gene identifiers or UniProt IDs, this route returns the Entrez IDs for those genes.
-    Returns a mapping from input identifier to list of Entrez IDs (usually one).
-    """
+
     if not genes.nodes:
         return {}
     
@@ -62,7 +57,6 @@
         if re.fullmatch(r"\d+", i):
             normalized_genes.append(f"entrez.{i}")
         elif re.fullmatch(r"ENS[GTP]\d+(\.\d+)?", i):
->>>>>>> 9f49619d
             normalized_genes.append(f"ensembl.{i}")
         elif re.fullmatch(r"[A-Z0-9]{5,}", i) and not i.startswith("ENS"):
             normalized_genes.append(f"uniprot.{i}")
@@ -75,12 +69,8 @@
     protein_coll = MongoInstance.DB()["protein"]
     edge_coll = MongoInstance.DB()["protein_encoded_by_gene"]
 
-<<<<<<< HEAD
-    input_to_normalized = dict(zip(non_entrez_inputs, normalized_genes))
-=======
     results: dict[str, list[str]] = {gene: [] for gene in genes.nodes}
     input_to_normalized = dict(zip(genes.nodes, normalized_genes))
->>>>>>> 9f49619d
     
     if uniprot_ids:
         protein_query = {
@@ -114,11 +104,7 @@
             if gene_ids_found:
                 uniprot_to_genes[protein_id_clean] = gene_ids_found
         
-<<<<<<< HEAD
-        for original_input in non_entrez_inputs:
-=======
         for original_input in genes.nodes:
->>>>>>> 9f49619d
             normalized = input_to_normalized[original_input]
             if normalized in uniprot_ids:
                 clean_uniprot = original_input.upper()
@@ -190,11 +176,7 @@
             if doc.get("displayName"):
                 doc_symbols.add(doc.get("displayName"))
             
-<<<<<<< HEAD
-            for original_input in non_entrez_inputs:
-=======
             for original_input in genes.nodes:
->>>>>>> 9f49619d
                 normalized = input_to_normalized[original_input]
                 if normalized in uniprot_ids:
                     continue
@@ -216,72 +198,18 @@
 @router.post("/translate_uniprot")
 @check_api_key_decorator
 def get_uniprot_id(genes: NodeListRequest = _DEFAULT_NODE_REQUEST, x_api_key: str = _API_KEY_HEADER_ARG):
-<<<<<<< HEAD
+
     if not genes.nodes:
         return {}
     
-    results: dict[str, list[str]] = {gene: [] for gene in genes.nodes}
-    
-    protein_coll = MongoInstance.DB()["protein"]
-    
-    # Batch check potential uniprot IDs
-    potential_uniprots = {}
-    non_uniprot_inputs = []
-    for i in genes.nodes:
-        if re.fullmatch(r"[A-Z0-9]{5,}", i) and not i.startswith("ENS") and not re.fullmatch(r"\d+", i):
-            clean_uniprot = i.upper()
-            potential_uniprots[clean_uniprot] = i
-        else:
-            non_uniprot_inputs.append(i)
-    
-    # Batch query all potential uniprot IDs at once
-    if potential_uniprots:
-        uniprot_ids_to_check = [f"uniprot.{up}" for up in potential_uniprots.keys()]
-        found_uniprots = set()
-        for doc in protein_coll.find({"$or": [
-            {"primaryDomainId": {"$in": uniprot_ids_to_check}},
-            {"domainIds": {"$in": uniprot_ids_to_check}}
-        ]}):
-            primary = doc.get("primaryDomainId", "").replace("uniprot.", "")
-            if primary:
-                found_uniprots.add(primary)
-            for domain_id in doc.get("domainIds", []):
-                if domain_id.startswith("uniprot."):
-                    found_uniprots.add(domain_id.replace("uniprot.", ""))
-        
-        # Separate found and not found
-        for clean_uniprot, original_input in potential_uniprots.items():
-            if clean_uniprot in found_uniprots:
-                results[original_input].append(clean_uniprot)
-            else:
-                non_uniprot_inputs.append(original_input)
-    
-    if not non_uniprot_inputs:
-        return results
-    
-    normalized_genes = []
-    for i in non_uniprot_inputs:
-=======
-    """
-    Given a set of gene identifiers or UniProt IDs, this route returns the UniProt protein IDs 
-    encoded by those genes, or all UniProt IDs for genes encoding the given proteins.
-    Returns a mapping from input identifier to list of UniProt IDs.
-    """
-    if not genes.nodes:
-        return {}
-    
     normalized_genes = []
     for i in genes.nodes:
->>>>>>> 9f49619d
         if re.fullmatch(r"\d+", i):
             normalized_genes.append(f"entrez.{i}")
         elif re.fullmatch(r"ENS[GTP]\d+(\.\d+)?", i):
             normalized_genes.append(f"ensembl.{i}")
-<<<<<<< HEAD
-=======
         elif re.fullmatch(r"[A-Z0-9]{5,}", i) and not i.startswith("ENS"):
             normalized_genes.append(f"uniprot.{i}")
->>>>>>> 9f49619d
         else:
             normalized_genes.append(i)
 
@@ -291,12 +219,8 @@
     protein_coll = MongoInstance.DB()["protein"]
     edge_coll = MongoInstance.DB()["protein_encoded_by_gene"]
     
-<<<<<<< HEAD
-    input_to_normalized = dict(zip(non_uniprot_inputs, normalized_genes))
-=======
     results: dict[str, list[str]] = {gene: [] for gene in genes.nodes}
     input_to_normalized = dict(zip(genes.nodes, normalized_genes))
->>>>>>> 9f49619d
     
     if uniprot_ids:
         protein_query = {
@@ -330,11 +254,7 @@
             if gene_ids_found:
                 uniprot_to_genes[protein_id_clean] = gene_ids_found
         
-<<<<<<< HEAD
-        for original_input in non_uniprot_inputs:
-=======
         for original_input in genes.nodes:
->>>>>>> 9f49619d
             normalized = input_to_normalized[original_input]
             if normalized in uniprot_ids:
                 clean_uniprot = original_input.upper()
@@ -394,11 +314,7 @@
             if doc.get("displayName"):
                 doc_symbols.add(doc.get("displayName"))
             
-<<<<<<< HEAD
-            for original_input in non_uniprot_inputs:
-=======
             for original_input in genes.nodes:
->>>>>>> 9f49619d
                 normalized = input_to_normalized[original_input]
                 if normalized in uniprot_ids:
                     continue
