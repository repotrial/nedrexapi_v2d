--- conflicted
+++ resolved
@@ -21,13 +21,9 @@
     reviewed_proteins: list[bool] = _Field([True,False], title="Reviewed proteins", description="Whether to filter by reviewed proteins")
     skip_proteins: int = _Field(0, title="Skip proteins", description="The number of proteins to skip")
     limit_proteins: int = _Field(250000, title="Limit proteins", description="The number of proteins to return")
-<<<<<<< HEAD
-   
-=======
     sources: list[str] = _Field([], title="Sources",description="The sources to filter the PPIs by; if the list is empty, all sources will be considered")
     num_sources: int = _Field(1, title="Minimum Source Count", description="Minimum number of sources required in dataSources for a PPI")
     methods_score_cutoff: float = _Field(0.0, title="Methods Score Cutoff", description="Minimum value for the Methods score")
->>>>>>> fceefbfc
 
     class Config:
         extra = "forbid"
@@ -66,8 +62,6 @@
         })
         query.update({"memberOne": {"$in": filtered_proteins}, "memberTwo": {"$in": filtered_proteins}})
 
-<<<<<<< HEAD
-=======
     if ppi_request.sources and len(ppi_request.sources)>0:
         query["dataSources"] = {"$in": ppi_request.sources}
         
@@ -77,7 +71,6 @@
     if ppi_request.methods_score_cutoff > 0:
         query["methods_score"] = {"$gte": ppi_request.methods_score_cutoff}
         
->>>>>>> fceefbfc
     coll_name = "protein_interacts_with_protein"
 
     return [
